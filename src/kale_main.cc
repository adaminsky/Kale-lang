--- conflicted
+++ resolved
@@ -1,7 +1,5 @@
 #include "llvm/ADT/APFloat.h"
 #include "llvm/ADT/STLExtras.h"
-<<<<<<< HEAD
-=======
 #include "llvm/IR/BasicBlock.h"
 #include "llvm/IR/Constants.h"
 #include "llvm/IR/DerivedTypes.h"
@@ -11,7 +9,6 @@
 #include "llvm/IR/Module.h"
 #include "llvm/IR/Type.h"
 #include "llvm/IR/Verifier.h"
->>>>>>> b738aff6
 #include "parser.h"
 #include "lexer.h"
 #include "ast.h"
@@ -29,19 +26,11 @@
 // Top-Level parsing
 //===----------------------------------------------------------------------===//
 
-<<<<<<< HEAD
-static void HandleDefinition() {
-  if (auto FnAST = ParseDefinition()) {
-    if (auto *FnIR = FnAST->codegen()) {
-      fprintf(stderr, "Parsed a function definition.\n");
-      FnIR->print(errs());
-=======
 static void HandleDefinition(Parser parser) {
   if (auto FnAST = parser.ParseDefinition()) {
     if (auto *FnIR = FnAST->codegen()) {
       fprintf(stderr, "Parsed a function definition.\n");
       FnIR->print(llvm::errs());
->>>>>>> b738aff6
       fprintf(stderr, "\n");
     }
   } else {
@@ -50,19 +39,11 @@
   }
 }
 
-<<<<<<< HEAD
-static void HandleExtern() {
-  if (auto ProtoAST = ParseExtern()) {
-    if (auto *FnIR = ProtoAST->codegen()) {
-      fprintf(stderr, "Parsed an extern\n");
-      FnIR->print(errs());
-=======
 static void HandleExtern(Parser parser) {
   if (auto ProtoAST = parser.ParseExtern()) {
     if (auto *FnIR = ProtoAST->codegen()) {
       fprintf(stderr, "Parsed an extern\n");
       FnIR->print(llvm::errs());
->>>>>>> b738aff6
       fprintf(stderr, "\n");
     }
   } else {
@@ -71,21 +52,12 @@
   }
 }
 
-<<<<<<< HEAD
-static void HandleTopLevelExpression() {
-  // Evaluate a top-level expression into an anonymous function.
-  if (auto FnAST = ParseTopLevelExpr()) {
-    if (auto *FnIR = FnAST->codegen()) {
-      fprintf(stderr, "Parsed a top-level expr\n");
-      FnIR->print(errs());
-=======
 static void HandleTopLevelExpression(Parser parser) {
   // Evaluate a top-level expression into an anonymous function.
   if (auto FnAST = parser.ParseTopLevelExpr()) {
     if (auto *FnIR = FnAST->codegen()) {
       fprintf(stderr, "Parsed a top-level expr\n");
       FnIR->print(llvm::errs());
->>>>>>> b738aff6
       fprintf(stderr, "\n");
     }
   } else {
@@ -95,11 +67,7 @@
 }
 
 /// top ::= definition | external | expression | ';'
-<<<<<<< HEAD
-static void MainLoop() {
-=======
 static void MainLoop(Parser parser) {
->>>>>>> b738aff6
   while (true) {
     fprintf(stderr, "ready> ");
     switch (parser.getNextToken()) {
@@ -135,19 +103,15 @@
   parser._binopPrecedence['*'] = 40; // highest.
 
   // Prime the first token.
-  fprintf(stderr, "ready> ");
-  //getNextToken();
+  // fprintf(stderr, "ready> ");
+  // getNextToken();
 
   TheModule = std::make_unique<llvm::Module>("my cool jit", TheContext);
-
-  TheModule = std::make_unique<Module>("my cool jit", TheContext);
 
   // Run the main "interpreter loop" now.
   MainLoop(parser);
 
   TheModule->print(llvm::errs(), nullptr);
 
-  TheModule->print(errs(), nullptr);
-
   return 0;
 }